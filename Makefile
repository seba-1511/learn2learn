--- conflicted
+++ resolved
@@ -1,18 +1,10 @@
 
 .PHONY: *
 
-<<<<<<< HEAD
-omni:
-	python examples/vision/maml_omniglot.py
-
-mi:
-	python examples/vision/maml_miniimagenet.py
-
-=======
 docs:
 
 
-# Admin
+# Admin
 dev:
 	pip install --progress-bar off torch gym pycodestyle >> log_install.txt
 	python setup.py develop
@@ -37,7 +29,6 @@
 
 docs-deploy:
 	cd docs && pydocmd gh-deploy
->>>>>>> e5906558
 
 publish:
 	python setup.py sdist
