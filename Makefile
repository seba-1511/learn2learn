
.PHONY: *

<<<<<<< HEAD
omni:
	python examples/vision/maml_omniglot.py

mi:
	python examples/vision/maml_miniimagenet.py

=======
docs:


# Admin
dev:
	pip install --progress-bar off torch gym pycodestyle >> log_install.txt
	python setup.py develop

lint:
	pycodestyle cherry/ --max-line-length=160

lint-examples:
	pycodestyle examples/ --max-line-length=80

lint-tests:
	pycodestyle tests/ --max-line-length=180

tests:
	OMP_NUM_THREADS=1 \
	MKL_NUM_THREADS=1 \
	python -W ignore -m unittest discover -s 'tests' -p '*_tests.py' -v
	make lint

docs:
	cd docs && pydocmd build && pydocmd serve

docs-deploy:
	cd docs && pydocmd gh-deploy
>>>>>>> f37bcd26

publish:
	python setup.py sdist
	twine upload --repository-url https://upload.pypi.org/legacy/ dist/*<|MERGE_RESOLUTION|>--- conflicted
+++ resolved
@@ -1,15 +1,5 @@
 
 .PHONY: *
-
-<<<<<<< HEAD
-omni:
-	python examples/vision/maml_omniglot.py
-
-mi:
-	python examples/vision/maml_miniimagenet.py
-
-=======
-docs:
 
 
 # Admin
@@ -37,7 +27,6 @@
 
 docs-deploy:
 	cd docs && pydocmd gh-deploy
->>>>>>> f37bcd26
 
 publish:
 	python setup.py sdist
